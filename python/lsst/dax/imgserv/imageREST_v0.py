#!/usr/bin/env python

# LSST Data Management System
# Copyright 2015 AURA/LSST.
#
# This product includes software developed by the
# LSST Project (http://www.lsst.org/).
#
# This program is free software: you can redistribute it and/or modify
# it under the terms of the GNU General Public License as published by
# the Free Software Foundation, either version 3 of the License, or
# (at your option) any later version.
#
# This program is distributed in the hope that it will be useful,
# but WITHOUT ANY WARRANTY; without even the implied warranty of
# MERCHANTABILITY or FITNESS FOR A PARTICULAR PURPOSE.  See the
# GNU General Public License for more details.
#
# You should have received a copy of the LSST License Statement and
# the GNU General Public License along with this program.  If not,
# see <http://www.lsstcorp.org/LegalNotices/>.

"""
This module implements the RESTful interface for Image Cutout Service.
Corresponding URI: /image

@author  Jacek Becla, SLAC; John Gates, SLAC; Kenny Lo, SLAC;
"""

import os
import tempfile
import traceback

from flask import Blueprint, make_response, request, current_app, jsonify
from flask import render_template

import lsst.afw.coord as afw_coord
import lsst.afw.geom as afw_geom
import lsst.log as log

from http.client import BAD_REQUEST, INTERNAL_SERVER_ERROR, NOT_FOUND
<<<<<<< HEAD
from .locateImage import (
        image_open, W13DeepCoaddDb, W13RawDb, W13CalexpDb
)
=======
from .locateImage import image_open, W13DeepCoaddDb, W13RawDb, W13CalexpDb
>>>>>>> 1df52241
from .skymapStitch import getSkyMap


imageREST = Blueprint('imageREST', __name__, static_folder='static',
                      template_folder='templates')


# To be called from webserv
def load_imgserv_config(config_path, db_auth_conf):
    """Load configuration into ImageServ."""
    if config_path is None:
        # use default root_path for imageREST
        config_path = imageREST.root_path+"/config/"
    f_json = os.path.join(config_path, "settings.json")
    # load the general config file  
    current_app.config.from_json(f_json)
    # configure the log file (log4cxx)
    log.configure(os.path.join(config_path, "log.properties"))
    current_app.config['DAX_IMG_DBCONF'] = db_auth_conf


@imageREST.errorhandler(Exception)
def handle_unhandled_exceptions(error):
    err = {
        "exception": error.__class__.__name__,
        "message": error.args[0],
        "traceback": traceback.format_exc()
    }

    if len(error.args) > 1:
        err["more"] = [str(arg) for arg in error.args[1:]]
    response = jsonify(err)
    response.status_code = INTERNAL_SERVER_ERROR
    return response


# this will eventually print list of supported versions
@imageREST.route('/')
def index():
    return make_response(render_template("index.html"))
<<<<<<< HEAD
=======

>>>>>>> 1df52241

def _assert_ra_dec_filter(ra, dec, filter, valid_filters):
    """Validate ra, dec, filter. Return coerced values if valid,
    otherwise, raise a ValueError
    """
    if filter is None or filter not in valid_filters:
        msg = "Invalid filter {}. " \
              "Valid filters are {}.".format(filter, valid_filters)
        raise ValueError(msg)
    ra, dec = _assert_ra_dec(ra, dec)
    return ra, dec, filter

def _assert_ra_dec_filter(ra, dec, filter, valid_filters):
    """Validate ra, dec, filter. Return coerced values if valid,
    otherwise, raise a ValueError
    """
    if filter is None or filter not in valid_filters:
        msg = "Invalid filter {}. " \
              "Valid filters are {}.".format(filter, valid_filters)
        raise ValueError(msg)
    ra, dec = _assert_ra_dec(ra, dec)
    return ra, dec, filter

<<<<<<< HEAD

=======
>>>>>>> 1df52241
def _assert_ra_dec(ra, dec):
    """Validate ra, dec. Return coerced values if valid, otherwise,
    raise a ValueError
    """
    try:
        ra = float(ra)
        dec = float(dec)
    except ValueError:
        msg = "Invalid ra {} and dec {}. ".format(ra, dec)
        raise ValueError(msg)
    return ra, dec


<<<<<<< HEAD
def _assert_cutout_parameters(science_id, ra, dec, width, height, unit):
    """Validate science_id, ra, dec, filter, width, height, and unit.
    . Return coerced values if valid, otherwise, raise a ValueError
    """
    ra, dec = _assert_ra_dec(ra, dec)
    if unit == 'arcsec':
        width = float(width)
        height = float(height)
    elif unit == 'pixel':
=======
def _assert_cutout_parameters(science_id, ra, dec, width, height, units):
    """Validate science_id, ra, dec, filter, width, height, and units.
    . Return coerced values if valid, otherwise, raise a ValueError
    """
    ra, dec = _assert_ra_dec(ra, dec)
    if units == 'arcsecond':
        width = float(width)
        height = float(height)
    elif units == 'pixel':
>>>>>>> 1df52241
        width = int(width)
        height = int(height)
    else:
        msg = "No Units specified for cutout dimensions"
        raise ValueError(msg)
    science_id = int(science_id)
<<<<<<< HEAD
    return science_id, ra, dec, width, height, unit
=======
    return science_id, ra, dec, width, height, units
>>>>>>> 1df52241


@imageREST.errorhandler(ValueError)
def handle_invalid_input(error):
    response = jsonify({"exception": "ValueError", "message": error.args[0]})
    response.status_code = 400  # ValueError == BAD REQUEST
    return response


# this will handle something like:
# GET /image/v0/raw?ra=359.195&dec=-0.1055&filter=r
@imageREST.route('/raw', methods=['GET'])
def getRaw():
    return _image(request, W13RawDb)


# this will handle something like:
# GET /image/v0/raw/ids?run=5646&camcol=4&field=694&filter=g
@imageREST.route('/raw/ids', methods=['GET'])
def getIRawIds():
    return _image_from_data_id(request, W13RawDb)


# this will handle something like:
# GET /image/v0/raw/id?id=3325410171
# Which should translate to run=3325 camcol=1 field=171 filter=z
@imageREST.route('/raw/id', methods=['GET'])
def getIRawScienceId():
    return _image_from_science_id(request, W13RawDb)


# this will handle something like:
# GET /image/v0/raw/cutout?ra=359.195&dec=-0.1055&filter=r&width=30.0&height=45.0
@imageREST.route('/raw/cutout', methods=['GET'])
def getIRawCutout():
<<<<<<< HEAD
    return _image_cutout(request, W13RawDb, 'arcsec')
=======
    return _image_cutout(request, W13RawDb, 'arcsecond')
>>>>>>> 1df52241


# this will handle something like:
# GET /image/v0/raw/cutoutPixel?ra=359.195&dec=-0.1055&filter=r&width=30.0&height=45.0
@imageREST.route('/raw/cutoutPixel', methods=['GET'])
def getIRawCutoutPixel():
    return _image_cutout(request, W13RawDb, 'pixel')


# this will handle something like:
# GET /image/v0/raw/5646240694/cutout?ra=37.6292&dec=0.104625widthAng=30.0&heightAng=45.0
# GET /image/v0/raw/5646240694/cutout?ra=37.6292&dec=0.104625&widthPix=100&heightPix=100
@imageREST.route('/raw/<id>/cutout', methods=['GET'])
def getIRawCoutFromScienceId(id):
    return _image_cutout_from_science_id(request, W13RawDb, id)


# this will handle something like:
# GET /image/v0/calexp?filter=r&ra=37.644598&dec=0.104625
@imageREST.route('/calexp', methods=['GET'])
def getCalexp():
    return _image(request, W13CalexpDb)


# this will handle something like:
# GET /image/v0/calexp/ids?run=5646&camcol=4&field=694&filter=g
@imageREST.route('/calexp/ids', methods=['GET'])
def getICalexpIds():
    return _image_from_data_id(request, W13CalexpDb)


# this will handle something like:
# GET /image/v0/calexp/id?id=3325410171
# Which should translate to run=3325 camcol=1 field=171 filter=z
@imageREST.route('/calexp/id', methods=['GET'])
def getICalexpScienceId():
    return _image_from_science_id(request, W13CalexpDb)


# this will handle something like:
# GET /image/v0/calexp/cutout?ra=37.644598&dec=0.104625&filter=r&width=30.0&height=45.0
@imageREST.route('/calexp/cutout', methods=['GET'])
def getICalexpCutout():
<<<<<<< HEAD
    return _image_cutout(request, W13CalexpDb, 'arcsec')
=======
    return _image_cutout(request, W13CalexpDb, 'arcsecond')
>>>>>>> 1df52241


# this will handle something like:
# GET /image/v0/calexp/cutoutPixel?ra=37.644598&dec=0.104625&filter=r&width=30.0&height=45.0
@imageREST.route('/calexp/cutoutPixel', methods=['GET'])
def getICalexpCutoutPixel():
    return _image_cutout(request, W13CalexpDb, 'pixel')


# this will handle something like:
# GET /image/v0/calexp/5646240694/cutout?ra=37.6292&dec=-0.0658&widthAng=30.0&heightAng=45.0
# GET /image/v0/calexp/5646240694/cutout?ra=37.6292&dec=-0.0658&widthPix=30&heightPix=45
@imageREST.route('/calexp/<id>/cutout', methods=['GET'])
def getICalexpCutoutFromScienceId(id):
    return _image_cutout_from_science_id(request, W13CalexpDb, id)


# this will handle something like:
# GET /image/v0/deepCoadd?ra=19.36995&dec=-0.3146&filter=r
@imageREST.route('/deepCoadd', methods=['GET'])
def getDeepCoadd():
    return _image(request, W13DeepCoaddDb)


# this will handle something like:
# GET /image/v0/deepCoadd/ids?tract=0&patch=225,1&filter='i'
@imageREST.route('/deepCoadd/ids', methods=['GET'])
def getIDeepCoaddsIds():
    return _image_from_data_id(request, W13DeepCoaddDb)


# this will handle something like:
# GET /image/v0/deepCoadd/id?id=23986176
# Which should translate to tract= patch=1 filter=
@imageREST.route('/deepCoadd/id', methods=['GET'])
def getIDeepCoaddScienceId():
    return _image_from_science_id(request, W13DeepCoaddDb)


# this will handle something like:
# GET /image/v0/deepCoadd/cutout?ra=19.36995&dec=-0.3146&filter=r&width=115&height=235
@imageREST.route('/deepCoadd/cutout', methods=['GET'])
def getIDeepCoaddCutout():
<<<<<<< HEAD
    return _image_cutout(request, W13DeepCoaddDb, 'arcsec')
=======
    return _image_cutout(request, W13DeepCoaddDb, 'arcsecond')
>>>>>>> 1df52241


# this will handle something like:
# GET /image/v0/deepCoadd/cutoutPixel?ra=19.36995&dec=-0.3146&filter=r&width=115&height=235
@imageREST.route('/deepCoadd/cutoutPixel', methods=['GET'])
def getIDeepCoaddCutoutPixel():
    return _image_cutout(request, W13DeepCoaddDb, 'pixel')


# this will handle something like:
# GET /image/v0/deepCoadd/23986176/cutout?ra=19.36995&dec=-0.3146widthAng=30.0&heightAng=45.0
# GET /image/v0/deepCoadd/23986176/cutout?ra=19.36995&dec=-0.3146xx&widthPix=100&heightPix=100
@imageREST.route('/deepCoadd/<id>/cutout', methods=['GET'])
def getIDeepCoaddCutoutFromScienceId(id):
    return _image_cutout_from_science_id(request, W13DeepCoaddDb, id)


def _image(_request, image_db_class):
    """ Get a full image from the input parameters.
    image_db_class should be the appropriate class (W13DeepCoadDb, W13RawDb, etc.)
    """
    ra = _request.args.get('ra')
    dec = _request.args.get('dec')
    filter = _request.args.get('filter')

    # check inputs
    try:
        ra, dec, filter = _assert_ra_dec_filter(ra, dec, filter, 'irg')
    except ValueError as e:
        return _error(ValueError.__name__, e.args[0], BAD_REQUEST)

    log.info("raw ra={} dec={} filter={}".format(ra, dec, filter))
<<<<<<< HEAD
    # fetch the image here
    img_getter = image_open(image_db_class, current_app.config)
    full_img = img_getter.fullimage(ra, dec, filter)
    if full_img is None:
        return _image_not_found()
    log.debug("Full w=%d h=%d", full_img.getWidth(), full_img.getHeight())
    return _file_response(full_img, "full_image.fits")


def _image_from_data_id(_request, image_db_class):
    """ Get a full image from the field ids given.
    image_db_class should be the appropriate class (W13DeepCoadDb, W13RawDb, etc.)
    """
    # fetch the image here
    img_getter = image_open(image_db_class, current_app.config)
=======
    # fetch the image here
    img_getter = image_open(current_app.config["DAX_IMG_DBCONF"], image_db_class)
    full_img = img_getter.fullimage(ra, dec, filter)
    if full_img is None:
        return _image_not_found()
    log.debug("Full w=%d h=%d", full_img.getWidth(), full_img.getHeight())
    return _file_response(full_img, "full_image.fits")


def _image_from_data_id(_request, image_db_class):
    """ Get a full image from the field ids given.
    image_db_class should be the appropriate class (W13DeepCoadDb, W13RawDb, etc.)
    """
    # fetch the image here
    img_getter = image_open(current_app.config["DAX_IMG_DBCONF"], image_db_class)
>>>>>>> 1df52241
    ids, valid_ids = img_getter.data_id_from_request(_request)
    log.info("valid={} id {}".format(valid_ids, ids))
    if not valid_ids:
        resp = "INVALID_INPUT {}".format(ids)
        return resp
    full_img = img_getter.image_by_data_id(ids)
    if full_img is None:
        return _image_not_found()
    log.debug("Full w=%d h=%d", full_img.getWidth(), full_img.getHeight())
    return _file_response(full_img, "full_image.fits")


def _image_from_science_id(_request, image_db_class):
    """ Get a full image response from the id given.
    image_db_class should be the appropriate class (W13DeepCoadDb, W13RawDb, etc.)
    """
<<<<<<< HEAD
    img_getter = image_open(image_db_class, current_app.config)
=======
    img_getter = image_open(current_app.config["DAX_IMG_DBCONF"], image_db_class)
>>>>>>> 1df52241
    value = _request.args.get("id")
    if value is None:
        resp = "INVALID_INPUT value={}".format(value)
        return resp
    ids, valid = img_getter.data_id_from_science_id(value)
    log.debug("_getIScienceId valid={} value={} ids={}".format(valid, value, ids))
    if not valid:
        msg = "INVALID_INPUT value={} {}".format(value, ids)
        return _error(ValueError.__name__, msg, BAD_REQUEST)
    full_img = img_getter.image_by_data_id(ids)
    if full_img is None:
        return _image_not_found()
    log.debug("Full w=%d h=%d", full_img.getWidth(), full_img.getHeight())
    return _file_response(full_img, "full_image.fits")


<<<<<<< HEAD
def _image_cutout(_request, image_db_class, unit):
    """Get a raw image response from based on imput parameters.
    image_db_class should be the appropriate class (W13DeepCoadDb, W13RawDb, etc.)
    unit should be 'pixel' or 'arcsec'
=======
def _image_cutout(_request, image_db_class, units):
    """Get a raw image response from based on imput parameters.
    image_db_class should be the appropriate class (W13DeepCoadDb, W13RawDb, etc.)
    units should be 'pixel' or 'arcsecond'
>>>>>>> 1df52241
    """
    ra = _request.args.get('ra')
    dec = _request.args.get('dec')
    filter = _request.args.get('filter')
    width = _request.args.get('width')
    height = _request.args.get('height')
    # check inputs
    try:
        ra, dec, filter = _assert_ra_dec_filter(ra, dec, filter, 'irg')
        try:
            width = float(width)
            height = float(height)
        except ValueError:
            msg = "INVALID_INPUT width={} height={}".format(width, height)
            raise ValueError(msg)
    except ValueError as e:
        return _error(ValueError.__name__, e.args[0], BAD_REQUEST)

    log.info("raw cutout pixel ra={} dec={} filter={} width={} height={}".format(
             ra, dec, filter, width, height))
    # fetch the image here
<<<<<<< HEAD
    img_getter = image_open(image_db_class, current_app.config)
    img = img_getter.image_cutout(ra, dec, filter, width, height, unit)
=======
    img_getter = image_open(current_app.config["DAX_IMG_DBCONF"], image_db_class)
    img = img_getter.image_cutout(ra, dec, filter, width, height, units)
>>>>>>> 1df52241
    if img is None:
        return _image_not_found()
    log.debug("Sub w={} h={}".format(img.getWidth(), img.getHeight()))
    return _file_response(img, "cutout.fits")


def _image_cutout_from_science_id(_request, image_db_class, science_id):
    """Get cutout image from the id given.
    image_db_class should be the appropriate class (W13CalexpDb, W13DeepCoadDb, W13RawDb, etc.)
<<<<<<< HEAD
    Units: arcsec, pixel (request parameters)
=======
    Units: arcsecond, pixel (request parameters)
>>>>>>> 1df52241
    """
    # fetch the interested parameters
    # Only one of (widthAng, heightAng),(widthPix, heightPix) should be valid
    params = ['ra', 'dec', 'widthAng', 'heightAng', 'widthPix', 'heightPix']
    ra, dec, widthAng, heightAng, widthPix, heightPix = [_request.args.get(p) for p in params]

    try:
        if widthAng is not None and heightAng is not None:
<<<<<<< HEAD
            sId, ra, dec, width, height, unit = _assert_cutout_parameters(
                    science_id, ra, dec, widthAng, heightAng, 'arcsec')
        elif widthPix is not None and heightPix is not None:
            sId, ra, dec, width, height, unit = _assert_cutout_parameters(
=======
            sId, ra, dec, width, height, units = _assert_cutout_parameters(
                    science_id, ra, dec, widthAng, heightAng, 'arcsecond')
        elif widthPix is not None and heightPix is not None:
            sId, ra, dec, width, height, units = _assert_cutout_parameters(
>>>>>>> 1df52241
                science_id, ra, dec, widthPix, heightPix, 'pixel')
        else:
            msg = "INVALID_INPUT no dimensions for cutout specified"
            raise ValueError(msg)
    except ValueError as e:
        return _error(ValueError.__name__, e.args[0], BAD_REQUEST)
    # fetch the image here
<<<<<<< HEAD
    img_getter = image_open(image_db_class, current_app.config)
    # need to pass the source science id as string
    img = img_getter.imagecutout_from_science_id(science_id, ra, dec, width, height, unit)
=======
    img_getter = image_open(current_app.config["DAX_IMG_DBCONF"], image_db_class)
    # need to pass the source science id as string
    img = img_getter.imagecutout_from_science_id(science_id, ra, dec, width, height, units)
>>>>>>> 1df52241
    if img is None:
        return _image_not_found()
    log.debug("Sub w={} h={}".format(img.getWidth(), img.getHeight()))
    return _file_response(img, "cutout.fits")


# this will handle something like:
# GET /image/v0/skymap/deepCoadd/cutout?ra=19.36995&dec=-0.3146&filter=r&width=115&height=235
@imageREST.route('/skymap/deepCoadd/cutout', methods=['GET'])
def getISkyMapDeepCoaddCutout():
    """Get a stitched together deepCoadd image from /lsst/releaseW13EP deepCoadd_skyMap
<<<<<<< HEAD
    where width and height are in arcsecs.
    """
    return _stiched_image_cutout(request, 'arcsec')
=======
    where width and height are in arcseconds.
    :query float ra: ra
    :query float dec: dec
    :query string filter: Filter
    :query integer width: Width
    :query integer height: Height
    :query string source: Optional filesystem path to provide imgserv
    """
    return _stiched_image_cutout(request, 'arcsecond')
>>>>>>> 1df52241


# this will handle something like:
# GET /image/v0/skymap/deepCoadd/cutoutPixel?ra=19.36995&dec=-0.3146&filter=r&width=115&height=235
@imageREST.route('/skymap/deepCoadd/cutoutPixel', methods=['GET'])
def getISkyMapDeepCoaddCutoutPixel():
    """Get a stitched together deepCoadd image from /lsst/releaseW13EP deepCoadd_skyMap
    where width and height are in pixels.
    :query float ra: ra
    :query float dec: dec
    :query string filter: Filter
    :query integer width: Width
    :query integer height: Height
    :query string source: Optional filesystem path to provide imgserv
    """
    return _stiched_image_cutout(request, 'pixel')


<<<<<<< HEAD
def _stiched_image_cutout(_request, unit):
=======
def _stiched_image_cutout(_request, units):
>>>>>>> 1df52241
    """Get a stitched together deepCoadd image from /lsst/releaseW13EP deepCoadd_skyMap
    """
    source = _request.args.get("source", None)
    if not source:
        # Use a default
        source = current_app.config["DAX_IMG_DATASOURCE"]+"coadd/"
    # Be safe and encode source to utf8, just in case
    source = source.encode('utf8')
    log.debug("Using filesystem source: " + source)
    map_type = "deepCoadd_skyMap"
    ra = _request.args.get('ra')
    dec = _request.args.get('dec')
    filter = _request.args.get('filter')
    width = _request.args.get('width')
    height = _request.args.get('height')
    # check inputs - Many valid filter names are unknown and can't be checked.
    try:
        ra, dec = _assert_ra_dec(ra, dec)
        try:
            width = float(width)
            height = float(height)
        except ValueError:
            msg = "INVALID_INPUT width={} height={}".format(width, height)
            raise ValueError(msg)
    except ValueError as e:
        return _error(ValueError.__name__, e.args[0], BAD_REQUEST)

    log.info("skymap cutout pixel ra={} dec={} filter={} width={} height={}".format(
            ra, dec, filter, width, height))
    # fetch the image here
    ra_angle = afw_geom.Angle(ra, afw_geom.degrees)
    dec_angle = afw_geom.Angle(dec, afw_geom.degrees)
    center_coord = afw_coord.Coord(ra_angle, dec_angle, 2000.0)
    try:
        expo = getSkyMap(center_coord, int(width), int(height),
<<<<<<< HEAD
                         filter, unit, source, map_type)
=======
                         filter, units, source, map_type)
>>>>>>> 1df52241
    except RuntimeError as e:
        return _error("RuntimeError", e.message, INTERNAL_SERVER_ERROR)
    if expo is None:
        return _image_not_found()
    return _file_response(expo, "cutout.fits")


def _image_not_found(message=None):
    # HTTP 404 - NOT FOUND, RFC2616, Section 10.4.5
    if not message:
        message = "Image Not Found"
    response = jsonify({"exception": IOError.__name__, "message": message})
    response.status_code = NOT_FOUND  # ValueError == BAD REQUEST
    return response


def _error(exception, message, status_code):
    response = jsonify({"exception": exception, "message": message})
    response.status_code = status_code
    return response


def _file_response(img, file_name):
    tmp_path = tempfile.mkdtemp()
    file_path = os.path.join(tmp_path, file_name)
    log.debug("temporary file_path=%s", file_path)
    img.writeFits(file_path)
    resp = _make_file_response(file_path)
    os.remove(file_path)
    os.removedirs(tmp_path)
    return resp


def _make_file_response(file_name):
    # It would be nice to just write to 'data' instead of making a file.
    # writeFits defined in afw/python/lsst/afw/math/background.py
    # Using a cache of files might be desirable. We would need consistent and
    # unique identifiers for the files.
    try:
        with open(file_name, 'rb') as f:
            data = f.read()
            f.close()
            response = make_response(data)
            response.headers["Content-Disposition"] = "attachment; filename=image.fits"
            response.headers["Content-Type"] = "image/fits"
        return response
    except IOError as e:
        return _error(IOError.__name__, e.message, INTERNAL_SERVER_ERROR)<|MERGE_RESOLUTION|>--- conflicted
+++ resolved
@@ -39,13 +39,9 @@
 import lsst.log as log
 
 from http.client import BAD_REQUEST, INTERNAL_SERVER_ERROR, NOT_FOUND
-<<<<<<< HEAD
 from .locateImage import (
         image_open, W13DeepCoaddDb, W13RawDb, W13CalexpDb
 )
-=======
-from .locateImage import image_open, W13DeepCoaddDb, W13RawDb, W13CalexpDb
->>>>>>> 1df52241
 from .skymapStitch import getSkyMap
 
 
@@ -86,10 +82,6 @@
 @imageREST.route('/')
 def index():
     return make_response(render_template("index.html"))
-<<<<<<< HEAD
-=======
-
->>>>>>> 1df52241
 
 def _assert_ra_dec_filter(ra, dec, filter, valid_filters):
     """Validate ra, dec, filter. Return coerced values if valid,
@@ -113,10 +105,6 @@
     ra, dec = _assert_ra_dec(ra, dec)
     return ra, dec, filter
 
-<<<<<<< HEAD
-
-=======
->>>>>>> 1df52241
 def _assert_ra_dec(ra, dec):
     """Validate ra, dec. Return coerced values if valid, otherwise,
     raise a ValueError
@@ -129,8 +117,6 @@
         raise ValueError(msg)
     return ra, dec
 
-
-<<<<<<< HEAD
 def _assert_cutout_parameters(science_id, ra, dec, width, height, unit):
     """Validate science_id, ra, dec, filter, width, height, and unit.
     . Return coerced values if valid, otherwise, raise a ValueError
@@ -140,28 +126,13 @@
         width = float(width)
         height = float(height)
     elif unit == 'pixel':
-=======
-def _assert_cutout_parameters(science_id, ra, dec, width, height, units):
-    """Validate science_id, ra, dec, filter, width, height, and units.
-    . Return coerced values if valid, otherwise, raise a ValueError
-    """
-    ra, dec = _assert_ra_dec(ra, dec)
-    if units == 'arcsecond':
-        width = float(width)
-        height = float(height)
-    elif units == 'pixel':
->>>>>>> 1df52241
         width = int(width)
         height = int(height)
     else:
         msg = "No Units specified for cutout dimensions"
         raise ValueError(msg)
     science_id = int(science_id)
-<<<<<<< HEAD
     return science_id, ra, dec, width, height, unit
-=======
-    return science_id, ra, dec, width, height, units
->>>>>>> 1df52241
 
 
 @imageREST.errorhandler(ValueError)
@@ -197,11 +168,7 @@
 # GET /image/v0/raw/cutout?ra=359.195&dec=-0.1055&filter=r&width=30.0&height=45.0
 @imageREST.route('/raw/cutout', methods=['GET'])
 def getIRawCutout():
-<<<<<<< HEAD
     return _image_cutout(request, W13RawDb, 'arcsec')
-=======
-    return _image_cutout(request, W13RawDb, 'arcsecond')
->>>>>>> 1df52241
 
 
 # this will handle something like:
@@ -245,11 +212,7 @@
 # GET /image/v0/calexp/cutout?ra=37.644598&dec=0.104625&filter=r&width=30.0&height=45.0
 @imageREST.route('/calexp/cutout', methods=['GET'])
 def getICalexpCutout():
-<<<<<<< HEAD
     return _image_cutout(request, W13CalexpDb, 'arcsec')
-=======
-    return _image_cutout(request, W13CalexpDb, 'arcsecond')
->>>>>>> 1df52241
 
 
 # this will handle something like:
@@ -293,11 +256,7 @@
 # GET /image/v0/deepCoadd/cutout?ra=19.36995&dec=-0.3146&filter=r&width=115&height=235
 @imageREST.route('/deepCoadd/cutout', methods=['GET'])
 def getIDeepCoaddCutout():
-<<<<<<< HEAD
     return _image_cutout(request, W13DeepCoaddDb, 'arcsec')
-=======
-    return _image_cutout(request, W13DeepCoaddDb, 'arcsecond')
->>>>>>> 1df52241
 
 
 # this will handle something like:
@@ -330,7 +289,6 @@
         return _error(ValueError.__name__, e.args[0], BAD_REQUEST)
 
     log.info("raw ra={} dec={} filter={}".format(ra, dec, filter))
-<<<<<<< HEAD
     # fetch the image here
     img_getter = image_open(image_db_class, current_app.config)
     full_img = img_getter.fullimage(ra, dec, filter)
@@ -346,23 +304,6 @@
     """
     # fetch the image here
     img_getter = image_open(image_db_class, current_app.config)
-=======
-    # fetch the image here
-    img_getter = image_open(current_app.config["DAX_IMG_DBCONF"], image_db_class)
-    full_img = img_getter.fullimage(ra, dec, filter)
-    if full_img is None:
-        return _image_not_found()
-    log.debug("Full w=%d h=%d", full_img.getWidth(), full_img.getHeight())
-    return _file_response(full_img, "full_image.fits")
-
-
-def _image_from_data_id(_request, image_db_class):
-    """ Get a full image from the field ids given.
-    image_db_class should be the appropriate class (W13DeepCoadDb, W13RawDb, etc.)
-    """
-    # fetch the image here
-    img_getter = image_open(current_app.config["DAX_IMG_DBCONF"], image_db_class)
->>>>>>> 1df52241
     ids, valid_ids = img_getter.data_id_from_request(_request)
     log.info("valid={} id {}".format(valid_ids, ids))
     if not valid_ids:
@@ -379,11 +320,7 @@
     """ Get a full image response from the id given.
     image_db_class should be the appropriate class (W13DeepCoadDb, W13RawDb, etc.)
     """
-<<<<<<< HEAD
     img_getter = image_open(image_db_class, current_app.config)
-=======
-    img_getter = image_open(current_app.config["DAX_IMG_DBCONF"], image_db_class)
->>>>>>> 1df52241
     value = _request.args.get("id")
     if value is None:
         resp = "INVALID_INPUT value={}".format(value)
@@ -400,17 +337,10 @@
     return _file_response(full_img, "full_image.fits")
 
 
-<<<<<<< HEAD
 def _image_cutout(_request, image_db_class, unit):
     """Get a raw image response from based on imput parameters.
     image_db_class should be the appropriate class (W13DeepCoadDb, W13RawDb, etc.)
     unit should be 'pixel' or 'arcsec'
-=======
-def _image_cutout(_request, image_db_class, units):
-    """Get a raw image response from based on imput parameters.
-    image_db_class should be the appropriate class (W13DeepCoadDb, W13RawDb, etc.)
-    units should be 'pixel' or 'arcsecond'
->>>>>>> 1df52241
     """
     ra = _request.args.get('ra')
     dec = _request.args.get('dec')
@@ -432,13 +362,8 @@
     log.info("raw cutout pixel ra={} dec={} filter={} width={} height={}".format(
              ra, dec, filter, width, height))
     # fetch the image here
-<<<<<<< HEAD
     img_getter = image_open(image_db_class, current_app.config)
     img = img_getter.image_cutout(ra, dec, filter, width, height, unit)
-=======
-    img_getter = image_open(current_app.config["DAX_IMG_DBCONF"], image_db_class)
-    img = img_getter.image_cutout(ra, dec, filter, width, height, units)
->>>>>>> 1df52241
     if img is None:
         return _image_not_found()
     log.debug("Sub w={} h={}".format(img.getWidth(), img.getHeight()))
@@ -448,11 +373,7 @@
 def _image_cutout_from_science_id(_request, image_db_class, science_id):
     """Get cutout image from the id given.
     image_db_class should be the appropriate class (W13CalexpDb, W13DeepCoadDb, W13RawDb, etc.)
-<<<<<<< HEAD
     Units: arcsec, pixel (request parameters)
-=======
-    Units: arcsecond, pixel (request parameters)
->>>>>>> 1df52241
     """
     # fetch the interested parameters
     # Only one of (widthAng, heightAng),(widthPix, heightPix) should be valid
@@ -461,17 +382,10 @@
 
     try:
         if widthAng is not None and heightAng is not None:
-<<<<<<< HEAD
             sId, ra, dec, width, height, unit = _assert_cutout_parameters(
                     science_id, ra, dec, widthAng, heightAng, 'arcsec')
         elif widthPix is not None and heightPix is not None:
             sId, ra, dec, width, height, unit = _assert_cutout_parameters(
-=======
-            sId, ra, dec, width, height, units = _assert_cutout_parameters(
-                    science_id, ra, dec, widthAng, heightAng, 'arcsecond')
-        elif widthPix is not None and heightPix is not None:
-            sId, ra, dec, width, height, units = _assert_cutout_parameters(
->>>>>>> 1df52241
                 science_id, ra, dec, widthPix, heightPix, 'pixel')
         else:
             msg = "INVALID_INPUT no dimensions for cutout specified"
@@ -479,15 +393,9 @@
     except ValueError as e:
         return _error(ValueError.__name__, e.args[0], BAD_REQUEST)
     # fetch the image here
-<<<<<<< HEAD
     img_getter = image_open(image_db_class, current_app.config)
     # need to pass the source science id as string
     img = img_getter.imagecutout_from_science_id(science_id, ra, dec, width, height, unit)
-=======
-    img_getter = image_open(current_app.config["DAX_IMG_DBCONF"], image_db_class)
-    # need to pass the source science id as string
-    img = img_getter.imagecutout_from_science_id(science_id, ra, dec, width, height, units)
->>>>>>> 1df52241
     if img is None:
         return _image_not_found()
     log.debug("Sub w={} h={}".format(img.getWidth(), img.getHeight()))
@@ -499,21 +407,9 @@
 @imageREST.route('/skymap/deepCoadd/cutout', methods=['GET'])
 def getISkyMapDeepCoaddCutout():
     """Get a stitched together deepCoadd image from /lsst/releaseW13EP deepCoadd_skyMap
-<<<<<<< HEAD
     where width and height are in arcsecs.
     """
     return _stiched_image_cutout(request, 'arcsec')
-=======
-    where width and height are in arcseconds.
-    :query float ra: ra
-    :query float dec: dec
-    :query string filter: Filter
-    :query integer width: Width
-    :query integer height: Height
-    :query string source: Optional filesystem path to provide imgserv
-    """
-    return _stiched_image_cutout(request, 'arcsecond')
->>>>>>> 1df52241
 
 
 # this will handle something like:
@@ -532,11 +428,7 @@
     return _stiched_image_cutout(request, 'pixel')
 
 
-<<<<<<< HEAD
 def _stiched_image_cutout(_request, unit):
-=======
-def _stiched_image_cutout(_request, units):
->>>>>>> 1df52241
     """Get a stitched together deepCoadd image from /lsst/releaseW13EP deepCoadd_skyMap
     """
     source = _request.args.get("source", None)
@@ -572,11 +464,7 @@
     center_coord = afw_coord.Coord(ra_angle, dec_angle, 2000.0)
     try:
         expo = getSkyMap(center_coord, int(width), int(height),
-<<<<<<< HEAD
                          filter, unit, source, map_type)
-=======
-                         filter, units, source, map_type)
->>>>>>> 1df52241
     except RuntimeError as e:
         return _error("RuntimeError", e.message, INTERNAL_SERVER_ERROR)
     if expo is None:
@@ -624,4 +512,4 @@
             response.headers["Content-Type"] = "image/fits"
         return response
     except IOError as e:
-        return _error(IOError.__name__, e.message, INTERNAL_SERVER_ERROR)+        return _error(IOError.__name__, e.message, INTERNAL_SERVER_ERROR)
