#
# LSST Data Management System
# Copyright 2015 LSST/AURA.
#
# This product includes software developed by the
# LSST Project (http://www.lsst.org/).
#
# This program is free software: you can redistribute it and/or modify
# it under the terms of the GNU General Public License as published by
# the Free Software Foundation, either version 3 of the License, or
# (at your option) any later version.
#
# This program is distributed in the hope that it will be useful,
# but WITHOUT ANY WARRANTY; without even the implied warranty of
# MERCHANTABILITY or FITNESS FOR A PARTICULAR PURPOSE.  See the
# GNU General Public License for more details.
#
# You should have received a copy of the LSST License Statement and
# the GNU General Public License along with this program.  If not,
# see <http://www.lsstcorp.org/LegalNotices/>.
#
#
# This code is used to to select an image or a cutout of an image
# that has its center closest to the specified RA and Dec. The
# image is retrieved using the Data Butler.

"""
This module is used to locate and retrieve various images
(e.g. raw, calexp, deepCoadd), and their related metadata.

@author: John Gates, SLAC
@author: Brian Van Klaveren, SLAC
@author: Kenny Lo, SLAC

"""

import gzip
import math
import os
import sys
import time

from flask import current_app

from sqlalchemy.exc import SQLAlchemyError

import lsst.daf.base as dafBase
import lsst.daf.persistence as dafPersist
import lsst.log as log
from lsst.db.engineFactory import getEngineFromFile
from lsst.obs.sdss import sdssMapper

from .getimage.imagegetter import ImageGetter

<<<<<<< HEAD
def image_open(W13db, config, logger=log):
=======

def image_open(credFileName, W13db, logger=log):
>>>>>>> 1df52241
    """Open access to specified images (raw, calexp,
    deepCoadd,etc) of specified image repository.

    Returns
    -------
    imagegetter : obj 
        instance for access to all image operations.
                
    """
<<<<<<< HEAD
    imagedb = W13db(config, logger)
=======
    imagedb = W13db(credFileName)
>>>>>>> 1df52241
    return imagedb.imagegetter


class MetaservGet: 
    """Class to fetch image metadata based on astronomical parameters.

    """

    def  __init__(self, conn, table, columns, logger):
        """Instantiate MetaServGet for access to image medatadata.

        Parameters
        ----------
        conn :
                the connection to database server.
        columns :
                the database columns.
        logger: obj
                used for logging messages.
        """
        self._log = logger
        self._conn = conn
        self._table = table
        self._columns = columns

    def nearest_image_containing(self, ra, dec, filtername):
        """Find nearest image containing the [ra, dec].
            
        Parameters
        ----------

        ra : degree
        dec : degree
        filtername: str [optional] 
        
        Returns 
        -------
        qResults: dict
            the result of the SQL query.
        """
        cols = ["ra", "decl"]
        for s in self._columns:
            cols.append(s)
        dist = "(power((ra - {}),2) + power((decl - {}),2)) as distance".format(ra, dec)
        # More accurate distance calc on a sphere-if needed
        # SELECT *, 2 * ASIN(SQRT(POWER(SIN((raA)*pi()/180/2),2)+
        # COS(raA*pi()/180)*COS(abs(raB)*pi()/180)*
        # POWER(SIN((decB.lon)*pi()/180/2),2)) as distance
        # FROM <table> order by distance ;
        filterSql = ""
        if filtername:
            filterSql = "filtername = '{}' AND".format(filtername)
        cols.append(dist)
        col_str = ",".join(cols)
        sql = ("SELECT {} FROM {} WHERE {} "
               "scisql_s2PtInBox({}, {}, corner1Ra, corner1Decl, corner3Ra, corner3Decl) = 1 "
               "order by distance LIMIT 1").format(col_str, self._table, filterSql, ra, dec)
        self._log.debug(sql)
        self._log.debug("findNearest sql={}".format(sql))
        r = self._conn.execute(sql).fetchall()
        return r


class ButlerGet:
    """Class to instantiate and hold instance of Butler for ImageGetter.
    
    """

    def __init__(self, dataRoot, butler_policy, butler_keys, logger):
        """Instantiate ButlerGet to be passed to ImageGetter."""
        logger.debug("Instantiating ButlerGet with dataRoot: {}".format(dataRoot))
        self.butler = dafPersist.Butler(inputs=dataRoot)
        self.butler_policy = butler_policy
        self.butler_keys = butler_keys


class W13Db:
    """This is the base class for examining DC_W13_Stripe82 image data,
    which instantates a data butler for access to image repository,and
    establishes connection to MetaServ for metadata.

    Attributes
    ----------
    imagegetter : obj
        To be used for accessing images.
    """

    def __init__(self, credFileName, database, table, columns, dataRoot, 
            butlerPolicy, butlerKeys, logger):
        """Instantiate W13Db object with credentials for database, butler 
        configuration, and logger.
    
        Parameters
        ----------
        credFileName : str
            The connection for accessing image metadata.
        database : str
            The database connection string.
        table : str
            The table name.
        columns : str
            The database columns.
        dataRoot : str
            Root for the butler.
        bulterPolicy : str
            The butler policy.
        butlerKeys : str
            The bulter keys for this image data source.
        logger : obj
            The logger to be used.

        """
        self._log = logger
        self.conn = getEngineFromFile(credFileName, database=database).connect()
        self.butlerget = ButlerGet(dataRoot, butlerPolicy, butlerKeys, logger)
        self.metaservget = MetaservGet(self.conn, table, columns, logger)
        self.imagegetter = ImageGetter(self.butlerget, self.metaservget, logger)
        try:
            sql = "SET time_zone = '+0:00'"
            self._log.info(sql)
            self.conn.execute(sql)
        except SQLAlchemyError as e:
            self._log.error("Db engine error %s" % e)


class ButlerGet:
    """Class to instantiate and hold instance of Butler for ImageGetter.
    
    """

    def __init__(self, dataRoot, butler_policy, butler_keys, logger):
        """Instantiate ButlerGet to be passed to ImageGetter."""
        self.butler = dafPersist.Butler(dataRoot)
        self.butler_policy = butler_policy
        self.butler_keys = butler_keys
        logger.debug("Instantiate ButlerGet.")


class W13Db:
    """This is the base class for examining DC_W13_Stripe82 image data,
    Thie instantates a Butler for access to image repository, as well as
    connection for metadata via MetaServ.

    Attributes
    ----------
    imagegetter : obj
        To be used for accessing images.
    """

    def __init__(self, credFileName, database, table, columns, dataRoot, 
            butlerPolicy, butlerKeys, logger):
        """Instantiate W13Db object with credential for database, butler 
        configuration, and logger.
    
        Parameters
        ----------
        credFileName : str
            The connection for accessing image metadata
        database : str
            the datbase connection string.
        table : str
            The table name.
        columns : str
            The database columns.
        dataRoot : str
            root for the butler.
        bulterPolicy : str
            The butler policy.
        butlerKeys : str
                      The bulter keys for this image data source.
        logger : obj
            The logger to be used.

        """
        self._log = logger
        self.conn = getEngineFromFile(credFileName, database=database).connect()
        self.butlerget = ButlerGet(dataRoot, butlerPolicy, butlerKeys, logger)
        self.metaservget = MetaservGet(self.conn, table, columns, logger)
        self.imagegetter = ImageGetter(self.butlerget, self.metaservget, logger)
        try:
            sql = "SET time_zone = '+0:00'"
            self._log.info(sql)
            self.conn.execute(sql)
        except SQLAlchemyError as e:
            self._log.error("Db engine error %s" % e)


class ButlerGet:
    """Class to instantiate and hold instance of Butler for ImageGetter.
    
    """

    def __init__(self, dataRoot, butler_policy, butler_keys, logger):
        """Instantiate ButlerGet to be passed to ImageGetter."""
        self.butler = dafPersist.Butler(dataRoot)
        self.butler_policy = butler_policy
        self.butler_keys = butler_keys
        logger.debug("Instantiate ButlerGet.")


class W13Db:
    """This is the base class for examining DC_W13_Stripe82 image data,
    Thie instantates a Butler for access to image repository, as well as
    connection for metadata via MetaServ.

    Attributes
    ----------
    imagegetter : obj
        To be used for accessing images.
    """

    def __init__(self, credFileName, database, table, columns, dataRoot, 
            butlerPolicy, butlerKeys, logger):
        """Instantiate W13Db object with credential for database, butler 
        configuration, and logger.
    
        Parameters
        ----------
        credFileName : str
            The connection for accessing image metadata
        database : str
            the datbase connection string.
        table : str
            The table name.
        columns : str
            The database columns.
        dataRoot : str
            root for the butler.
        bulterPolicy : str
            The butler policy.
        butlerKeys : str
                      The bulter keys for this image data source.
        logger : obj
            The logger to be used.

        """
        self._log = logger
        self.conn = getEngineFromFile(credFileName, database=database).connect()
        self.butlerget = ButlerGet(dataRoot, butlerPolicy, butlerKeys, logger)
        self.metaservget = MetaservGet(self.conn, table, columns, logger)
        self.imagegetter = ImageGetter(self.butlerget, self.metaservget, logger)
        try:
            sql = "SET time_zone = '+0:00'"
            self._log.info(sql)
            self.conn.execute(sql)
        except SQLAlchemyError as e:
            self._log.error("Db engine error %s" % e)


class W13RawDb(W13Db):
    """This class is used to connect to the DC_W13_Stripe82 Raw database.
    Raw images
    ----------
    Repository path: /datasets/sdss/preprocessed/dr7/runs
    Butler keys: run, camcol, field, filter
    MySQL table: DC_W13_Stripe82.Science_Ccd_Exposure
    Table columns: run, camcol, field, filterName
    butler.get("raw", run=run, camcol=camcol, field=field, filter=filterName)

    """
<<<<<<< HEAD
    def __init__(self, config, logger=log):
        """Instantiate W13RawDb object with DB credential info and logger."""
        W13Db.__init__(self,
                       credFileName=config["DAX_IMG_DBCONF"],
                       database=config["DAX_IMG_DB"],
                       table=config["DAX_IMG_TAB_SCICCDEXP"],
                       columns=config["DAX_IMG_COLUMNS1"],
                       dataRoot=config["DAX_IMG_DR"],
                       butlerPolicy=config["DAX_IMG_BUTLER_POL0"],
                       butlerKeys=config["DAX_IMG_BUTLER_KEYS1"],
=======

    def __init__(self, credFileName, logger=log):
        """Instantiate W13RawDb object with DB credential info and logger."""
        W13Db.__init__(self,
                       credFileName,
                       current_app.config["DAX_IMG_DB"],
                       current_app.config["DAX_IMG_TAB_SCICCDEXP"],
                       columns=current_app.config["DAX_IMG_COLUMNS1"],
                       dataRoot=current_app.config["DAX_IMG_DR"]+"/runs",
                       butlerPolicy=current_app.config["DAX_IMG_BUTLER_POL0"],
                       butlerKeys=current_app.config["DAX_IMG_BUTLER_KEYS1"],
>>>>>>> 1df52241
                       logger=logger)


class W13CalexpDb(W13RawDb):
    """This class is used to connect to the DC_W13_Stripe82 Calibration Exposures.
    Calibration Exposures look to be very similar to retrieving Raw exposres. Once
    this is shown to work, W13CalebDb and W13RawDb should be refactored to have a
    commnon base class and add a field for policy "fpC" or "calexp".
    ----------
    Repository path: /datasets/sdss/preprocessed/dr7/sdss_stripe82_00/calexps/
    Butler keys: run, camcol, field, filter
    MySQL table: DC_W13_Stripe82.Science_Ccd_Exposure
    Table columns: run, camcol, field, filterName
    butler.get("calexp", run=run, camcol=camcol, field=field, filter=filterName)

    """
<<<<<<< HEAD
    def __init__(self, config, logger=log):
        """Instantiate W13CalexpDb object with DB credential info and
        logger."""
        W13Db.__init__(self,
                       credFileName=config["DAX_IMG_DBCONF"],
                       database=config["DAX_IMG_DB"],
                       table=config["DAX_IMG_TAB_SCICCDEXP"],
                       columns=config["DAX_IMG_COLUMNS1"],
                       dataRoot=config["DAX_IMG_DS"]+"/calexps",
                       butlerPolicy=config["DAX_IMG_BUTLER_POL1"],
                       butlerKeys=config["DAX_IMG_BUTLER_KEYS1"],
=======
    
    def __init__(self, credFileName, logger=log):
        """Instantiate W13CalexpDb object with DB credential info and
        logger."""
        W13Db.__init__(self,
                       credFileName,
                       database=current_app.config["DAX_IMG_DB"],
                       table=current_app.config["DAX_IMG_TAB_SCICCDEXP"],
                       columns=current_app.config["DAX_IMG_COLUMNS1"],
                       dataRoot=current_app.config["DAX_IMG_DS"]+"/calexps",
                       butlerPolicy=current_app.config["DAX_IMG_BUTLER_POL1"],
                       butlerKeys=current_app.config["DAX_IMG_BUTLER_KEYS1"],
>>>>>>> 1df52241
                       logger=logger)


class W13DeepCoaddDb(W13Db):
    """This class is used to connect to the DC_W13_Stripe82 Coadd database.
    Coadd images
    ------------
    Repository path: "/datasets/sdss/preprocessed/dr7/sdss_stripe82_00/coadd"
    Butler keys: tract, patch, filter
    MySQL table: DC_W13_Stripe82.DeepCoadd
    Table columns: tract, patch, filterName
    butler.get("deepCoadd", filter=filterName, tract=tract, patch=patch)
    
    """
<<<<<<< HEAD
    def __init__(self, config, logger=log):
        """Instantiate W13DeepCoaddDb object with DB credential and logger."""
        W13Db.__init__(self,
                       credFileName=config["DAX_IMG_DBCONF"],
                       database=config["DAX_IMG_DB"],
                       table=config["DAX_IMG_TAB_DEEPCOADD"],
                       columns=config["DAX_IMG_COLUMNS2"],
                       dataRoot=config["DAX_IMG_DS"]+"/coadd",
                       butlerPolicy=config["DAX_IMG_BUTLER_POL2"],
                       butlerKeys=config["DAX_IMG_BUTLER_KEYS2"],
=======
    
    def __init__(self, credFileName, logger=log):
        """Instantiate W13DeepCoaddDb object with DB credential and logger."""
        W13Db.__init__(self,
                       credFileName,
                       database=current_app.config["DAX_IMG_DB"],
                       table=current_app.config["DAX_IMG_TAB_DEEPCOADD"],
                       columns=current_app.config["DAX_IMG_COLUMNS2"],
                       dataRoot=current_app.config["DAX_IMG_DS"]+"/coadd",
                       butlerPolicy=current_app.config["DAX_IMG_BUTLER_POL2"],
                       butlerKeys=current_app.config["DAX_IMG_BUTLER_KEYS2"],
>>>>>>> 1df52241
                       logger=logger)
<|MERGE_RESOLUTION|>--- conflicted
+++ resolved
@@ -52,12 +52,7 @@
 
 from .getimage.imagegetter import ImageGetter
 
-<<<<<<< HEAD
 def image_open(W13db, config, logger=log):
-=======
-
-def image_open(credFileName, W13db, logger=log):
->>>>>>> 1df52241
     """Open access to specified images (raw, calexp,
     deepCoadd,etc) of specified image repository.
 
@@ -67,11 +62,7 @@
         instance for access to all image operations.
                 
     """
-<<<<<<< HEAD
     imagedb = W13db(config, logger)
-=======
-    imagedb = W13db(credFileName)
->>>>>>> 1df52241
     return imagedb.imagegetter
 
 
@@ -332,7 +323,6 @@
     butler.get("raw", run=run, camcol=camcol, field=field, filter=filterName)
 
     """
-<<<<<<< HEAD
     def __init__(self, config, logger=log):
         """Instantiate W13RawDb object with DB credential info and logger."""
         W13Db.__init__(self,
@@ -343,19 +333,6 @@
                        dataRoot=config["DAX_IMG_DR"],
                        butlerPolicy=config["DAX_IMG_BUTLER_POL0"],
                        butlerKeys=config["DAX_IMG_BUTLER_KEYS1"],
-=======
-
-    def __init__(self, credFileName, logger=log):
-        """Instantiate W13RawDb object with DB credential info and logger."""
-        W13Db.__init__(self,
-                       credFileName,
-                       current_app.config["DAX_IMG_DB"],
-                       current_app.config["DAX_IMG_TAB_SCICCDEXP"],
-                       columns=current_app.config["DAX_IMG_COLUMNS1"],
-                       dataRoot=current_app.config["DAX_IMG_DR"]+"/runs",
-                       butlerPolicy=current_app.config["DAX_IMG_BUTLER_POL0"],
-                       butlerKeys=current_app.config["DAX_IMG_BUTLER_KEYS1"],
->>>>>>> 1df52241
                        logger=logger)
 
 
@@ -372,7 +349,6 @@
     butler.get("calexp", run=run, camcol=camcol, field=field, filter=filterName)
 
     """
-<<<<<<< HEAD
     def __init__(self, config, logger=log):
         """Instantiate W13CalexpDb object with DB credential info and
         logger."""
@@ -384,20 +360,6 @@
                        dataRoot=config["DAX_IMG_DS"]+"/calexps",
                        butlerPolicy=config["DAX_IMG_BUTLER_POL1"],
                        butlerKeys=config["DAX_IMG_BUTLER_KEYS1"],
-=======
-    
-    def __init__(self, credFileName, logger=log):
-        """Instantiate W13CalexpDb object with DB credential info and
-        logger."""
-        W13Db.__init__(self,
-                       credFileName,
-                       database=current_app.config["DAX_IMG_DB"],
-                       table=current_app.config["DAX_IMG_TAB_SCICCDEXP"],
-                       columns=current_app.config["DAX_IMG_COLUMNS1"],
-                       dataRoot=current_app.config["DAX_IMG_DS"]+"/calexps",
-                       butlerPolicy=current_app.config["DAX_IMG_BUTLER_POL1"],
-                       butlerKeys=current_app.config["DAX_IMG_BUTLER_KEYS1"],
->>>>>>> 1df52241
                        logger=logger)
 
 
@@ -412,7 +374,6 @@
     butler.get("deepCoadd", filter=filterName, tract=tract, patch=patch)
     
     """
-<<<<<<< HEAD
     def __init__(self, config, logger=log):
         """Instantiate W13DeepCoaddDb object with DB credential and logger."""
         W13Db.__init__(self,
@@ -423,17 +384,4 @@
                        dataRoot=config["DAX_IMG_DS"]+"/coadd",
                        butlerPolicy=config["DAX_IMG_BUTLER_POL2"],
                        butlerKeys=config["DAX_IMG_BUTLER_KEYS2"],
-=======
-    
-    def __init__(self, credFileName, logger=log):
-        """Instantiate W13DeepCoaddDb object with DB credential and logger."""
-        W13Db.__init__(self,
-                       credFileName,
-                       database=current_app.config["DAX_IMG_DB"],
-                       table=current_app.config["DAX_IMG_TAB_DEEPCOADD"],
-                       columns=current_app.config["DAX_IMG_COLUMNS2"],
-                       dataRoot=current_app.config["DAX_IMG_DS"]+"/coadd",
-                       butlerPolicy=current_app.config["DAX_IMG_BUTLER_POL2"],
-                       butlerKeys=current_app.config["DAX_IMG_BUTLER_KEYS2"],
->>>>>>> 1df52241
                        logger=logger)
